--- conflicted
+++ resolved
@@ -675,11 +675,7 @@
 	}
 
 	/*
-<<<<<<< HEAD
-	 * Put/Get TbK8sClusterInfo to/from kvstore
-=======
 	 * Put/Get TbK8sClusterInfo to/from kvstore 
->>>>>>> b28bc3ff
 	 */
 	k := GenK8sClusterKey(nsId, tbK8sCInfo.Id)
 	Val, _ := json.Marshal(tbK8sCInfo)
@@ -1601,11 +1597,7 @@
 	kv, err := kvstore.GetKv(k)
 	if err != nil {
 		err = fmt.Errorf("In UpgradeK8sCluster(); kvstore.GetKv() returned an error: " + err.Error())
-<<<<<<< HEAD
 		log.Err(err).Msg("Failed to Upgrade a K8sCluster")
-=======
-		log.Err(err).Msg("Failed to Upgrade K8sCluster")
->>>>>>> b28bc3ff
 		return emptyObj, err
 	}
 
